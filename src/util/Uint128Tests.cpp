--- conflicted
+++ resolved
@@ -31,11 +31,7 @@
     return ((unsigned __int128)x.upper()) << 64 | x.lower();
 }
 
-<<<<<<< HEAD
-unsigned bool
-=======
 bool
->>>>>>> a471bdf2
 toNative(bool x)
 {
     return x;
